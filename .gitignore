--- conflicted
+++ resolved
@@ -9,7 +9,7 @@
 *secret*
 *key*
 *token*
-<<<<<<< HEAD
+tests
 
 # TypeScript compiled files
 dist/
@@ -24,7 +24,4 @@
 pids
 *.pid
 *.seed
-*.pid.lock
-=======
-tests
->>>>>>> f5d18a79
+*.pid.lock